--- conflicted
+++ resolved
@@ -33,21 +33,13 @@
 
   import autoImport._
 
-<<<<<<< HEAD
-  private val dbcApiClient = taskKey[DatabricksHttp]("Create client to handle SSL communication.")
-=======
   // exposed for testing
   val dbcApiClient = taskKey[DatabricksHttp]("Create client to handle SSL communication.")
->>>>>>> f3c1990e
 
   override def requires = plugins.JvmPlugin
   override def trigger = allRequirements
 
-<<<<<<< HEAD
-  private lazy val dbcFetchLibraries: Def.Initialize[Task[LibraryMap]] = Def.task {
-=======
   lazy val dbcFetchLibraries: Def.Initialize[Task[LibraryMap]] = Def.task {
->>>>>>> f3c1990e
     val libs = dbcApiClient.value.fetchLibraries
     val m = new MutHashMap[String, MutSet[LibraryListResult]] with MutMultiMap[String, LibraryListResult]
     libs.foreach { lib =>
@@ -75,9 +67,8 @@
     }.flatMap(c => c)
   }
 
-<<<<<<< HEAD
   /** Returns all the jars related to this library. */
-  private lazy val dbcClasspath = Def.task {
+  lazy val dbcClasspath = Def.task {
     (dbcLocalProjects.value ++ (managedClasspath in Runtime).value.files
       ).filterNot(_.getName startsWith "scala-")
   }
@@ -87,10 +78,8 @@
     (thisProjectRef, thisProject, state).flatMap {
       (projectRef: ProjectRef, project: ResolvedProject, currentState: State) => {
         def visit(p: ProjectRef): Seq[Task[java.io.File]] = {
-          val extracted = Project.extract(currentState)
-          val data = extracted.structure.data
-          val depProject = thisProject in p get data getOrElse sys.error("Invalid project: " + p)
-          val jarFile = (Keys.`package` in (p, ConfigKey("runtime"))).get(data).get
+          val depProject = (thisProject in p).value
+          val jarFile = (Keys.`package` in Runtime in p).value
           jarFile +: depProject.dependencies.map {
             case ResolvedClasspathDependency(dep, confMapping) => dep
           }.flatMap(visit).toList
@@ -99,7 +88,14 @@
       }
     }
 
-  private val dbcFetchClusters = taskKey[Seq[Cluster]]("Fetch all available clusters.")
+  val dbcFetchClusters = taskKey[(Seq[Cluster], Boolean)]("Fetch all available clusters.")
+
+  private lazy val dbcClusterSet = Def.setting(dbcClusters.value.toSet)
+
+  private def getRealClusterList(set: Set[ClusterName], all: Seq[Cluster]): Set[ClusterName] = {
+    if (set.exists(_ == DBC_ALL_CLUSTERS)) all.map(_.name).toSet
+    else set
+  }
 
   private def uploadImpl1(
       client: DatabricksHttp,
@@ -118,67 +114,45 @@
     (uploaded, toDelete)
   }
 
+  // Delete old SNAPSHOT versions in the Classpath on DBC, and upload all jars that don't exist.
+  // Returns the deleted and uploaded libraries.
   private lazy val uploadImpl: Def.Initialize[Task[(Seq[UploadedLibrary], Seq[UploadedLibrary])]] = Def.task {
-=======
-  // exposed for testing
-  lazy val dbcClasspath = Def.task {
-    ((Keys.`package` in Compile).value +: (managedClasspath in Runtime).value.files
-      ).filterNot(_.getName startsWith "scala-")
-  }
-
-  // The second boolean is a hack to make execution sequential and to stabilize tests
-  val dbcFetchClusters = taskKey[(Seq[Cluster], Boolean)]("Fetch all available clusters.")
-
-  private lazy val uploadImpl: Def.Initialize[Task[Seq[UploadedLibrary]]] = Def.taskDyn {
->>>>>>> f3c1990e
     val client = dbcApiClient.value
     val folder = dbcLibraryPath.value
     val existing = existingLibraries.value
     val classpath = dbcClasspath.value
-<<<<<<< HEAD
     uploadImpl1(client, folder, classpath, existing)
-=======
-    var deleteMethodFinished = false
-    val deleteMethod = client.deleteLibraries(existingLibraries.value)
-    deleteMethodFinished ||= deleteMethod
-    if (deleteMethodFinished) {
-      Def.task {
-        val uploaded = classpath.map { jar =>
-          val uploadedLib = client.uploadJar(jar.getName, jar, folder)
-          new UploadedLibrary(jar.getName, jar, uploadedLib.id)
-        }
-        uploaded
-      }
-    } else {
-      Def.task {
-        throw new RuntimeException("Deleting files returned an error.")
-      }
-    }
->>>>>>> f3c1990e
   }
 
   private lazy val deployImpl: Def.Initialize[Task[Unit]] = Def.taskDyn {
     val client = dbcApiClient.value
-<<<<<<< HEAD
-    val oldVersions = existingLibraries.value.filter(_.name.contains("-SNAPSHOT"))
-=======
     val (allClusters, done) = dbcFetchClusters.value
->>>>>>> f3c1990e
-    val onClusters = dbcClusters.value
+    val onClusters = getRealClusterList(dbcClusterSet.value, allClusters)
     if (done) {
       Def.taskDyn {
         val oldVersions = existingLibraries.value
-        var requiresRestart = false
         var count = 0
-        oldVersions.foreach { oldLib =>
-          requiresRestart ||= client.isOldVersionAttached(oldLib, allClusters, onClusters)
+        var clustersToRestart = Set.empty[String]
+        // a tuple of the library and the set of clusters to attach it to
+        val requiresAttachFromExisting: Seq[(UploadedLibrary, Set[String])] = oldVersions.flatMap { oldLib =>
           count += 1
+          val attachedTo = client.isOldVersionAttached(oldLib, allClusters, onClusters)
+          if (oldLib.name.contains("-SNAPSHOT")) {
+            clustersToRestart ++= attachedTo
+            Seq.empty[(UploadedLibrary, Set[String])]
+          } else if (attachedTo != onClusters) {
+            Seq((oldLib, onClusters -- attachedTo))
+          } else {
+            Seq.empty[(UploadedLibrary, Set[String])]
+          }
         }
         // Hack to make execution sequential
         if (count == oldVersions.length) {
           Def.task {
-            val libraries = dbcUpload.value
-            for (lib <- libraries) {
+            val (uploaded, _) =
+              uploadImpl1(client, dbcLibraryPath.value, dbcClasspath.value, oldVersions)
+            val requiresAttach = requiresAttachFromExisting.toSet ++ uploaded.map((_, onClusters))
+            for (libs <- requiresAttach) {
               client.foreachCluster(onClusters, allClusters)(client.attachToCluster(lib, _))
             }
             if (dbcRestartOnAttach.value && requiresRestart) {
@@ -232,10 +206,6 @@
   )
 
   override lazy val projectSettings: Seq[Setting[_]] = baseDBCSettings
-<<<<<<< HEAD
-=======
-
->>>>>>> f3c1990e
 }
 
 case class UploadedLibraryId(id: String)

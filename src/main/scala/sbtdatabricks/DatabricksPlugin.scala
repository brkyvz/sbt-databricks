--- conflicted
+++ resolved
@@ -32,21 +32,13 @@
 
   import autoImport._
 
-<<<<<<< HEAD
-  private val dbcApiClient = taskKey[DatabricksHttp]("Create client to handle SSL communication.")
-=======
   // exposed for testing
   val dbcApiClient = taskKey[DatabricksHttp]("Create client to handle SSL communication.")
->>>>>>> e07fa9e2
 
   override def requires = plugins.JvmPlugin
   override def trigger = allRequirements
 
-<<<<<<< HEAD
-  private lazy val dbcFetchLibraries: Def.Initialize[Task[LibraryMap]] = Def.task {
-=======
   lazy val dbcFetchLibraries: Def.Initialize[Task[LibraryMap]] = Def.task {
->>>>>>> e07fa9e2
     val libs = dbcApiClient.value.fetchLibraries
     val m = new MutHashMap[String, MutSet[LibraryListResult]] with MutMultiMap[String, LibraryListResult]
     libs.foreach { lib =>
@@ -74,9 +66,8 @@
     }.flatMap(c => c)
   }
 
-<<<<<<< HEAD
   /** Returns all the jars related to this library. */
-  private lazy val dbcClasspath = Def.task {
+  lazy val dbcClasspath = Def.task {
     (dbcLocalProjects.value ++ (managedClasspath in Runtime).value.files
       ).filterNot(_.getName startsWith "scala-")
   }
@@ -98,17 +89,8 @@
       }
     }
 
-  private val dbcFetchClusters = taskKey[Seq[Cluster]]("Fetch all available clusters.")
-=======
-  // exposed for testing
-  lazy val dbcClasspath = Def.task {
-    ((Keys.`package` in Compile).value +: (managedClasspath in Runtime).value.files
-      ).filterNot(_.getName startsWith "scala-")
-  }
-
   // The second boolean is a hack to make execution sequential and to stabilize tests
   val dbcFetchClusters = taskKey[(Seq[Cluster], Boolean)]("Fetch all available clusters.")
->>>>>>> e07fa9e2
 
   private lazy val uploadImpl: Def.Initialize[Task[Seq[UploadedLibrary]]] = Def.taskDyn {
     val client = dbcApiClient.value
@@ -121,14 +103,9 @@
     deleteMethodFinished ||= deleteMethod
     if (deleteMethodFinished) {
       Def.task {
-<<<<<<< HEAD
         // Either upload the newer SNAPSHOT versions, or everything, because they don't exist yet.
         val toUpload = classpath.toSet -- existing.map(_.jar) ++ existingSnapshots.map(_.jar)
         val uploaded = toUpload.map { jar =>
-          println(s"Uploading ${jar.getName}")
-=======
-        val uploaded = classpath.map { jar =>
->>>>>>> e07fa9e2
           val uploadedLib = client.uploadJar(jar.getName, jar, folder)
           new UploadedLibrary(jar.getName, jar, uploadedLib.id)
         }
@@ -143,15 +120,11 @@
 
   private lazy val deployImpl: Def.Initialize[Task[Unit]] = Def.taskDyn {
     val client = dbcApiClient.value
-<<<<<<< HEAD
-    val oldVersions = existingLibraries.value.filter(_.name.contains("-SNAPSHOT"))
-=======
     val (allClusters, done) = dbcFetchClusters.value
->>>>>>> e07fa9e2
     val onClusters = dbcClusters.value
     if (done) {
       Def.taskDyn {
-        val oldVersions = existingLibraries.value
+        val oldVersions = existingLibraries.value.filter(_.name.contains("-SNAPSHOT"))
         var requiresRestart = false
         var count = 0
         oldVersions.foreach { oldLib =>
@@ -216,10 +189,6 @@
   )
 
   override lazy val projectSettings: Seq[Setting[_]] = baseDBCSettings
-<<<<<<< HEAD
-=======
-
->>>>>>> e07fa9e2
 }
 
 case class UploadedLibraryId(id: String)

--- conflicted
+++ resolved
@@ -6,11 +6,7 @@
 
 name := "sbt-databricks"
 
-<<<<<<< HEAD
-version := "0.1.1"
-=======
 version := "0.1.1-SNAPSHOT"
->>>>>>> 8ab6c602
 
 scalaVersion := "2.10.4"
 
